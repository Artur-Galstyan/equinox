import jax.numpy as jnp
import numpy as np

import equinox as eqx


def test_leaf_serialisation(getkey, tmp_path):
    jax_array1 = jnp.array(1)
    jax_array2 = jnp.array([1.0, 2.0])
    numpy_array1 = np.array(1)
    numpy_array2 = np.array([1.0, 2.0])
    scalars = (True, 1, 1.0, 1 + 1j)
    index = eqx.experimental.StateIndex()
    index_value = jnp.array(9)
    eqx.experimental.set_state(index, index_value)
    func = lambda x: x
    obj = object()
    tree = (
        jax_array1,
        jax_array2,
        numpy_array1,
        numpy_array2,
        scalars,
        index,
        func,
        obj,
    )

    eqx.tree_serialise_leaves(tmp_path, tree)

    like_jax_array1 = jnp.array(5)
    like_jax_array2 = jnp.array([6.0, 7.0])
    like_numpy_array1 = np.array(5)
    like_numpy_array2 = np.array([6.0, 7.0])
    like_scalars = (False, 6, 6.0, 6 + 6j)
    like_index = eqx.experimental.StateIndex()

    like_func = lambda x: x
    like_obj = object()
    like = (
        like_jax_array1,
        like_jax_array2,
        like_numpy_array1,
        like_numpy_array2,
        like_scalars,
        like_index,
        like_func,
        like_obj,
    )

    tree_loaded = eqx.tree_deserialise_leaves(tmp_path, like)

    tree_serialisable = tree[:-3]
    tree_loaded_serialisable = tree_loaded[:-3]
    tree_loaded_index, tree_loaded_func, tree_loaded_obj = tree_loaded[-3:]

    assert eqx.tree_equal(tree_serialisable, tree_loaded_serialisable)
    assert jnp.array_equal(
        eqx.experimental.get_state(tree_loaded_index, jnp.array(4)), index_value
    )
    assert tree_loaded_func is like_func
    assert tree_loaded_obj is like_obj


def test_custom_leaf_serialisation(getkey, tmp_path):
    jax_array1 = jnp.array(1)
    jax_array2 = jnp.array([1.0, 2.0])
    numpy_array1 = np.array(1)
    numpy_array2 = np.array([1.0, 2.0])
    scalars = (True, 1, 1.0, 1 + 1j)
    index = eqx.experimental.StateIndex()
    index_value = jnp.array(9)
    eqx.experimental.set_state(index, index_value)
    func = lambda x: x
    obj = object()
    tree = (
        jax_array1,
        jax_array2,
        numpy_array1,
        numpy_array2,
        scalars,
        index,
        func,
        obj,
    )

    def ser_filter_spec(f, x):
        if isinstance(x, jnp.ndarray):
            pass
        else:
            return eqx.default_serialise_filter_spec(f, x)

    eqx.tree_serialise_leaves(tmp_path, tree, filter_spec=ser_filter_spec)

    like_numpy_array1 = np.array(5)
    like_numpy_array2 = np.array([6.0, 7.0])
    like_scalars = (False, 6, 6.0, 6 + 6j)
    like_index = eqx.experimental.StateIndex()
    eqx.experimental.set_state(index, jnp.array(6))
    like_func = lambda x: x
    like_obj = object()
    like = (
        like_numpy_array1,
        like_numpy_array2,
        like_scalars,
        like_index,
        like_func,
        like_obj,
    )

    unlike_func = lambda x: -x

    def deser_filter_spec(f, x):
        if callable(x):
            return unlike_func
        else:
            return eqx.default_deserialise_filter_spec(f, x)

    tree_loaded = eqx.tree_deserialise_leaves(
        tmp_path, like, filter_spec=deser_filter_spec
    )
    tree_loaded_index, tree_loaded_func, tree_loaded_obj = tree_loaded[-3:]
    tree_ser_exp, tree_ser_func, tree_ser_obj = tree[-3:]
    tree_loaded_same = tree_loaded[:3]
    tree_ser_same = tree[2:5]

    assert eqx.tree_equal(tree_loaded_same, tree_ser_same)
    assert jnp.array_equal(
        eqx.experimental.get_state(tree_loaded_index, jnp.array(4)), index_value
    )
    assert tree_loaded_func is unlike_func
    assert tree_loaded_obj is like_obj
    assert tree_loaded_obj is not tree_ser_obj


<<<<<<< HEAD
def test_partial_deserialisation(getkey, tmp_path):

    tree_saved = (jnp.array([1, 2, 3]), np.array([4, 5, 6]))
    eqx.tree_serialise_leaves(tmp_path, tree_saved)

    sub_tree = (jnp.asarray([4, 5, 6]),)
    tree_loaded = eqx.tree_deserialise_leaves(tmp_path, sub_tree)

    assert (tree_saved[0] == tree_loaded[0]).all()

    tree = (jnp.asarray([4, 5, 6]), np.array([1, 2, 3]))
    tree_loaded = eqx.tree_deserialise_leaves(tmp_path, tree)

    no_np_tree = eqx.tree_at(lambda t: t[1], tree_loaded, tree[1])

    assert (no_np_tree[0] == tree_saved[0]).all()
    assert (no_np_tree[1] == tree[1]).all()


def test_ordered_tree_map(getkey):
    obj_1 = object()
    obj_2 = object()
    fun_1 = lambda x: x
    fun_2 = lambda x: -x
    x = ((1, fun_1), (obj_1, 4, 5), (obj_1))
    y = (([3], fun_2), ({"foo": "bar"}, 7, [5, 6]), (obj_2))
    out = eqx.serialisation._ordered_tree_map(lambda *xs: tuple(xs), x, y)
    answer = (
        ((1, [3]), (fun_1, fun_2)),
        ((obj_1, {"foo": "bar"}), (4, 7), (5, [5, 6])),
        (obj_1, obj_2),
    )
    assert eqx.tree_equal(out, answer)


def test_serialise_empty_state(getkey, tmp_path):
=======
def test_serialise_empty_state(tmp_path):
    index = eqx.experimental.StateIndex()
    eqx.tree_serialise_leaves(tmp_path, index)


def test_tuple_stateindex(tmp_path):
>>>>>>> c5a919f1
    index = eqx.experimental.StateIndex()
    x = jnp.array([0, 1])
    y = jnp.array([2, 3])
    z = (x, y)
    eqx.experimental.set_state(index, z)
    eqx.tree_serialise_leaves(tmp_path, index)
    index2 = eqx.tree_deserialise_leaves(tmp_path, index)
    assert eqx.tree_equal(eqx.experimental.get_state(index2, z), z)<|MERGE_RESOLUTION|>--- conflicted
+++ resolved
@@ -133,51 +133,12 @@
     assert tree_loaded_obj is not tree_ser_obj
 
 
-<<<<<<< HEAD
-def test_partial_deserialisation(getkey, tmp_path):
-
-    tree_saved = (jnp.array([1, 2, 3]), np.array([4, 5, 6]))
-    eqx.tree_serialise_leaves(tmp_path, tree_saved)
-
-    sub_tree = (jnp.asarray([4, 5, 6]),)
-    tree_loaded = eqx.tree_deserialise_leaves(tmp_path, sub_tree)
-
-    assert (tree_saved[0] == tree_loaded[0]).all()
-
-    tree = (jnp.asarray([4, 5, 6]), np.array([1, 2, 3]))
-    tree_loaded = eqx.tree_deserialise_leaves(tmp_path, tree)
-
-    no_np_tree = eqx.tree_at(lambda t: t[1], tree_loaded, tree[1])
-
-    assert (no_np_tree[0] == tree_saved[0]).all()
-    assert (no_np_tree[1] == tree[1]).all()
-
-
-def test_ordered_tree_map(getkey):
-    obj_1 = object()
-    obj_2 = object()
-    fun_1 = lambda x: x
-    fun_2 = lambda x: -x
-    x = ((1, fun_1), (obj_1, 4, 5), (obj_1))
-    y = (([3], fun_2), ({"foo": "bar"}, 7, [5, 6]), (obj_2))
-    out = eqx.serialisation._ordered_tree_map(lambda *xs: tuple(xs), x, y)
-    answer = (
-        ((1, [3]), (fun_1, fun_2)),
-        ((obj_1, {"foo": "bar"}), (4, 7), (5, [5, 6])),
-        (obj_1, obj_2),
-    )
-    assert eqx.tree_equal(out, answer)
-
-
-def test_serialise_empty_state(getkey, tmp_path):
-=======
 def test_serialise_empty_state(tmp_path):
     index = eqx.experimental.StateIndex()
     eqx.tree_serialise_leaves(tmp_path, index)
 
 
 def test_tuple_stateindex(tmp_path):
->>>>>>> c5a919f1
     index = eqx.experimental.StateIndex()
     x = jnp.array([0, 1])
     y = jnp.array([2, 3])
